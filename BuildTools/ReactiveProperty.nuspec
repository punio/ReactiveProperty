--- conflicted
+++ resolved
@@ -2,11 +2,7 @@
 <package xmlns="http://schemas.microsoft.com/packaging/2012/06/nuspec.xsd">
   <metadata>
     <id>ReactiveProperty</id>
-<<<<<<< HEAD
-    <version>2.9.0</version>
-=======
     <version>3.0.0-pre5</version>
->>>>>>> 8af09400
     <title>ReactiveProperty</title>
     <authors>neuecc xin9le okazuki</authors>
     <owners>neuecc xin9le okazuki</owners>
